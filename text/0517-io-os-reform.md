- Start Date: 2014-12-07
- RFC PR: [rust-lang/rfcs#517](https://github.com/rust-lang/rfcs/pull/517)
- Rust Issue: [rust-lang/rust#21070](https://github.com/rust-lang/rust/issues/21070)

# Summary
[Summary]: #summary

This RFC proposes a significant redesign of the `std::io` and `std::os` modules
in preparation for API stabilization. The specific problems addressed by the
redesign are given in the [Problems] section below, and the key ideas of the
design are given in [Vision for IO].

# Note about RFC structure

This RFC was originally posted as a single monolithic file, which made
it difficult to discuss different parts separately.

It has now been split into a skeleton that covers (1) the problem
statement, (2) the overall vision and organization, and (3) the
`std::os` module.

Other parts of the RFC are marked with `(stub)` and will be filed as
follow-up PRs against this RFC.

# Table of contents
[Table of contents]: #table-of-contents
* [Summary]
* [Table of contents]
* [Problems]
    * [Atomicity and the `Reader`/`Writer` traits]
    * [Timeouts]
    * [Posix and libuv bias]
    * [Unicode]
    * [stdio]
    * [Overly high-level abstractions]
    * [The error chaining pattern]
* [Detailed design]
    * [Vision for IO]
        * [Goals]
        * [Design principles]
            * [What cross-platform means]
            * [Relation to the system-level APIs]
            * [Platform-specific opt-in]
        * [Proposed organization]
    * [Revising `Reader` and `Writer`]
        * [Read]
        * [Write]
    * [String handling]
        * [Key observations]
        * [The design: `os_str`]
        * [The future]
    * [Deadlines] (stub)
    * [Splitting streams and cancellation] (stub)
    * [Modules]
<<<<<<< HEAD
        * [core::io]
            * [Adapters]
            * [Free functions]
            * [Seeking]
            * [Buffering]
            * [Cursor]
        * [The std::io facade]
            * [Errors]
            * [Channel adapters]
            * [stdin, stdout, stderr]
        * [std::env]
        * [std::fs] (stub)
=======
        * [core::io] (stub)
        * [The std::io facade] (stub)
        * [std::env] (stub)
        * [std::fs]
            * [Free functions]
            * [Files]
            * [File kinds]
            * [File permissions]
>>>>>>> e21c3726
        * [std::net] (stub)
        * [std::process] (stub)
        * [std::os]
    * [Odds and ends]
        * [The io prelude]
* [Drawbacks]
* [Alternatives]
* [Unresolved questions]

# Problems
[Problems]: #problems

The `io` and `os` modules are the last large API surfaces of `std` that need to
be stabilized. While the basic functionality offered in these modules is
*largely* traditional, many problems with the APIs have emerged over time. The
RFC discusses the most significant problems below.

This section only covers specific problems with the current library; see
[Vision for IO] for a higher-level view.  section.

## Atomicity and the `Reader`/`Writer` traits
[Atomicity and the `Reader`/`Writer` traits]: #atomicity-and-the-readerwriter-traits

One of the most pressing -- but also most subtle -- problems with `std::io` is
the lack of *atomicity* in its `Reader` and `Writer` traits.

For example, the `Reader` trait offers a `read_to_end` method:

```rust
fn read_to_end(&mut self) -> IoResult<Vec<u8>>
```

Executing this method may involve many calls to the underlying `read`
method. And it is possible that the first several calls succeed, and then a call
returns an `Err` -- which, like `TimedOut`, could represent a transient
problem. Unfortunately, given the above signature, there is no choice but to
simply _throw this data away_.

The `Writer` trait suffers from a more fundamental problem, since its primary
method, `write`, may actually involve several calls to the underlying system --
and if a failure occurs, there is no indication of how much was written.

Existing blocking APIs all have to deal with this problem, and Rust
can and should follow the existing tradition here. See
[Revising `Reader` and `Writer`] for the proposed solution.

## Timeouts
[Timeouts]: #timeouts

The `std::io` module supports "timeouts" on virtually all IO objects via a
`set_timeout` method. In this design, every IO object (file, socket, etc.) has
an optional timeout associated with it, and `set_timeout` mutates the associated
timeout. All subsequent blocking operations are implicitly subject to this timeout.

This API choice suffers from two problems, one cosmetic and the other deeper:

* The "timeout" is
  [actually a *deadline*](https://github.com/rust-lang/rust/issues/15802) and
  should be named accordingly.

* The stateful API has poor composability: when passing a mutable reference of
  an IO object to another function, it's possible that the deadline has been
  changed. In other words, users of the API can easily interfere with each other
  by accident.

See [Deadlines] for the proposed solution.

## Posix and libuv bias
[Posix and libuv bias]: #posix-and-libuv-bias

The current `io` and `os` modules were originally designed when `librustuv` was
providing IO support, and to some extent they reflect the capabilities and
conventions of `libuv` -- which in turn are loosely based on Posix.

As such, the modules are not always ideal from a cross-platform standpoint, both
in terms of forcing Windows programmings into a Posix mold, and also of offering
APIs that are not actually usable on all platforms.

The modules have historically also provided *no* platform-specific APIs.

Part of the goal of this RFC is to set out a clear and extensible story for both
cross-platform and platform-specific APIs in `std`. See [Design principles] for
the details.

## Unicode
[Unicode]: #unicode

Rust has followed the [utf8 everywhere](http://utf8everywhere.org/) approach to
its strings. However, at the borders to platform APIs, it is revealed that the
world is not, in fact, UTF-8 (or even Unicode) everywhere.

Currently our story for platform APIs is that we either assume they can take or
return Unicode strings (suitably encoded) or an uninterpreted byte
sequence. Sadly, this approach does *not* actually cover all platform needs, and
is also not highly ergonomic as presently implemented. (Consider `os::getenv`
which introduces replacement characters (!) versus `os::getenv_as_bytes` which
yields a `Vec<u8>`; neither is ideal.)

This topic was covered in some detail in the
[Path Reform RFC](https://github.com/rust-lang/rfcs/pull/474), but this RFC
gives a more general account in [String handling].

## `stdio`
[stdio]: #stdio

The `stdio` module provides access to readers/writers for `stdin`, `stdout` and
`stderr`, which is essential functionality. However, it *also* provides a means
of changing e.g. "stdout" -- but there is no connection between these two! In
particular, `set_stdout` affects only the writer that `println!` and friends
use, while `set_stderr` affects `panic!`.

This module needs to be clarified. See [The std::io facade] and
[Functionality moved elsewhere] for the detailed design.

## Overly high-level abstractions
[Overly high-level abstractions]: #overly-high-level-abstractions

There are a few places where `io` provides high-level abstractions over system
services without also providing more direct access to the service as-is. For example:

* The `Writer` trait's `write` method -- a cornerstone of IO -- actually
  corresponds to an unbounded number of invocations of writes to the underlying
  IO object. This RFC changes `write` to follow more standard, lower-level
  practice; see [Revising `Reader` and `Writer`].

* Objects like `TcpStream` are `Clone`, which involves a fair amount of
  supporting infrastructure. This RFC tackles the problems that `Clone` was
  trying to solve more directly; see [Splitting streams and cancellation].

The motivation for going lower-level is described in [Design principles] below.

## The error chaining pattern
[The error chaining pattern]: #the-error-chaining-pattern

The `std::io` module is somewhat unusual in that most of the functionality it
proves are used through a few key traits (like `Reader`) and these traits are in
turn "lifted" over `IoResult`:

```rust
impl<R: Reader> Reader for IoResult<R> { ... }
```

This lifting and others makes it possible to chain IO operations that might
produce errors, without any explicit mention of error handling:

```rust
File::open(some_path).read_to_end()
                      ^~~~~~~~~~~ can produce an error
      ^~~~ can produce an error
```

The result of such a chain is either `Ok` of the outcome, or `Err` of the first
error.

While this pattern is highly ergonomic, it does not fit particularly well into
our evolving error story
([interoperation](https://github.com/rust-lang/rfcs/pull/201) or
[try blocks](https://github.com/rust-lang/rfcs/pull/243)), and it is the only
module in `std` to follow this pattern.

Eventually, we would like to write

```rust
File::open(some_path)?.read_to_end()
```

to take advantage of the `FromError` infrastructure, hook into error handling
control flow, and to provide good chaining ergonomics throughout *all* Rust APIs
-- all while keeping this handling a bit more explicit via the `?`
operator. (See https://github.com/rust-lang/rfcs/pull/243 for the rough direction).

In the meantime, this RFC proposes to phase out the use of impls for
`IoResult`. This will require use of `try!` for the time being.

(Note: this may put some additional pressure on at least landing the basic use
of `?` instead of today's `try!` before 1.0 final.)

# Detailed design
[Detailed design]: #detailed-design

There's a lot of material here, so the RFC starts with high-level goals,
principles, and organization, and then works its way through the various modules
involved.

## Vision for IO
[Vision for IO]: #vision-for-io

Rust's IO story had undergone significant evolution, starting from a
`libuv`-style pure green-threaded model to a dual green/native model and now to
a [pure native model](https://github.com/rust-lang/rfcs/pull/230). Given that
history, it's worthwhile to set out explicitly what is, and is not, in scope for
`std::io`

### Goals
[Goals]: #goals

For Rust 1.0, the aim is to:

* Provide a *blocking* API based directly on the services provided by the native
  OS for native threads.

  These APIs should cover the basics (files, basic networking, basic process
  management, etc) and suffice to write servers following the classic Apache
  thread-per-connection model. They should impose essentially zero cost over the
  underlying OS services; the core APIs should map down to a single syscall
  unless more are needed for cross-platform compatibility.

* Provide basic blocking abstractions and building blocks (various stream and
  buffer types and adapters) based on traditional blocking IO models but adapted
  to fit well within Rust.

* Provide hooks for integrating with low-level and/or platform-specific APIs.

* Ensure reasonable forwards-compatibility with future async IO models.

It is explicitly *not* a goal at this time to support asynchronous programming
models or nonblocking IO, nor is it a goal for the blocking APIs to eventually
be used in a nonblocking "mode" or style.

Rather, the hope is that the basic abstractions of files, paths, sockets, and so
on will eventually be usable directly within an async IO programing model and/or
with nonblocking APIs. This is the case for most existing languages, which offer
multiple interoperating IO models.

The *long term* intent is certainly to support async IO in some form,
but doing so will require new research and experimentation.

### Design principles
[Design principles]: #design-principles

Now that the scope has been clarified, it's important to lay out some broad
principles for the `io` and `os` modules. Many of these principles are already
being followed to some extent, but this RFC makes them more explicit and applies
them more uniformly.

#### What cross-platform means
[What cross-platform means]: #what-cross-platform-means

Historically, Rust's `std` has always been "cross-platform", but as discussed in
[Posix and libuv bias] this hasn't always played out perfectly. The proposed
policy is below. **With this policies, the APIs should largely feel like part of
"Rust" rather than part of any legacy, and they should enable truly portable
code**.

Except for an explicit opt-in (see [Platform-specific opt-in] below), all APIs
in `std` should be cross-platform:

* The APIs should **only expose a service or a configuration if it is supported on
  all platforms**, and if the semantics on those platforms is or can be made
  loosely equivalent. (The latter requires exercising some
  judgment). Platform-specific functionality can be handled separately
  ([Platform-specific opt-in]) and interoperate with normal `std` abstractions.

  This policy rules out functions like `chown` which have a clear meaning on
  Unix and no clear interpretation on Windows; the ownership and permissions
  models are *very* different.

* The APIs should **follow Rust's conventions**, including their naming, which
  should be platform-neutral.

  This policy rules out names like `fstat` that are the legacy of a particular
  platform family.

* The APIs should **never directly expose the representation** of underlying
  platform types, even if they happen to coincide on the currently-supported
  platforms. Cross-platform types in `std` should be newtyped.

  This policy rules out exposing e.g. error numbers directly as an integer type.

The next subsection gives detail on what these APIs should look like in relation
to system services.

#### Relation to the system-level APIs
[Relation to the system-level APIs]: #relation-to-the-system-level-apis

How should Rust APIs map into system services? This question breaks down along
several axes which are in tension with one another:

* **Guarantees**. The APIs provided in the mainline `io` modules should be
  predominantly safe, aside from the occasional `unsafe` function. In
  particular, the representation should be sufficiently hidden that most use
  cases are safe by construction. Beyond memory safety, though, the APIs should
  strive to provide a clear multithreaded semantics (using the `Send`/`Sync`
  kinds), and should use Rust's type system to rule out various kinds of bugs
  when it is reasonably ergonomic to do so (following the usual Rust
  conventions).

* **Ergonomics**. The APIs should present a Rust view of things, making use of
  the trait system, newtypes, and so on to make system services fit well with
  the rest of Rust.

* **Abstraction/cost**. On the other hand, the abstractions introduced in `std`
  must not induce significant costs over the system services -- or at least,
  there must be a way to safely access the services directly without incurring
  this penalty. When useful abstractions would impose an extra cost, they must
  be pay-as-you-go.

Putting the above bullets together, **the abstractions must be safe, and they
should be as high-level as possible without imposing a tax**.

* **Coverage**. Finally, the `std` APIs should over time strive for full
  coverage of non-niche, cross-platform capabilities.

#### Platform-specific opt-in
[Platform-specific opt-in]: #platform-specific-opt-in

Rust is a systems language, and as such it should expose seamless, no/low-cost
access to system services. In many cases, however, this cannot be done in a
cross-platform way, either because a given service is only available on some
platforms, or because providing a cross-platform abstraction over it would be
costly.

This RFC proposes *platform-specific opt-in*: submodules of `os` that are named
by platform, and made available via `#[cfg]` switches. For example, `os::unix`
can provide APIs only available on Unix systems, and `os::linux` can drill
further down into Linux-only APIs. (You could even imagine subdividing by OS
versions.) This is "opt-in" in the sense that, like the `unsafe` keyword, it is
very easy to audit for potential platform-specificity: just search for
`os::anyplatform`. Moreover, by separating out subsets like `linux`, it's clear
exactly how specific the platform dependency is.

The APIs in these submodules are intended to have the same flavor as other `io`
APIs and should interoperate seamlessly with cross-platform types, but:

* They should be named according to the underlying system services when there is
  a close correspondence.

* They may reveal the underlying OS type if there is nothing to be gained by
  hiding it behind an abstraction.

For example, the `os::unix` module could provide a `stat` function that takes a
standard `Path` and yields a custom struct. More interestingly, `os::linux`
might include an `epoll` function that could operate *directly* on many `io`
types (e.g. various socket types), without any explicit conversion to a file
descriptor; that's what "seamless" means.

Each of the platform modules will offer a custom `prelude` submodule,
intended for glob import, that includes all of the extension traits
applied to standard IO objects.

The precise design of these modules is in the very early stages and will likely
remain `#[unstable]` for some time.

### Proposed organization
[Proposed organization]: #proposed-organization

The `io` module is currently the biggest in `std`, with an entire hierarchy
nested underneath; it mixes general abstractions/tools with specific IO objects.
The `os` module is currently a bit of a dumping ground for facilities that don't
fit into the `io` category.

This RFC proposes the revamp the organization by flattening out the hierarchy
and clarifying the role of each module:

```
std
  env           environment manipulation
  fs            file system
  io            core io abstractions/adapters
    prelude     the io prelude
  net           networking
  os
    unix        platform-specific APIs
    linux         ..
    windows       ..
  os_str        platform-sensitive string handling
  process       process management
```

In particular:

* The contents of `os` will largely move to `env`, a new module for
inspecting and updating the "environment" (including environment variables, CPU
counts, arguments to `main`, and so on).

* The `io` module will include things like `Reader` and `BufferedWriter` --
  cross-cutting abstractions that are needed throughout IO.

  The `prelude` submodule will export all of the traits and most of the types
  for IO-related APIs; a single glob import should suffice to set you up for
  working with IO. (Note: this goes hand-in-hand with *removing* the bits of
  `io` currently in the prelude, as
  [recently proposed](https://github.com/rust-lang/rfcs/pull/503).)

* The root `os` module is used purely to house the platform submodules discussed
  [above](#platform-specific-opt-in).

* The `os_str` module is part of the solution to the Unicode problem; see
  [String handling] below.

* The `process` module over time will grow to include querying/manipulating
  already-running processes, not just spawning them.

## Revising `Reader` and `Writer`
[Revising `Reader` and `Writer`]: #revising-reader-and-writer

The `Reader` and `Writer` traits are the backbone of IO, representing
the ability to (respectively) pull bytes from and push bytes to an IO
object. The core operations provided by these traits follows a very
long tradition for blocking IO, but they are still surprisingly subtle
-- and they need to be revised.

* **Atomicity and data loss**. As discussed
  [above](#atomicity-and-the-reader-writer-traits), the `Reader` and
  `Writer` traits currently expose methods that involve multiple
  actual reads or writes, and data is lost when an error occurs after
  some (but not all) operations have completed.

  The proposed strategy for `Reader` operations is to (1) separate out
  various deserialization methods into a distinct framework, (2)
  *never* have the internal `read` implementations loop on errors, (3)
  cut down on the number of non-atomic read operations and (4) adjust
  the remaining operations to provide more flexibility when possible.

  For writers, the main
  change is to make `write` only perform a single underlying write
  (returning the number of bytes written on success), and provide a
  separate `write_all` method.

* **Parsing/serialization**. The `Reader` and `Writer` traits
  currently provide a large number of default methods for
  (de)serialization of various integer types to bytes with a given
  endianness. Unfortunately, these operations pose atomicity problems
  as well (e.g., a read could fail after reading two of the bytes
  needed for a `u32` value).

  Rather than complicate the signatures of these methods, the
  (de)serialization infrastructure is removed entirely -- in favor of
  instead eventually introducing a much richer
  parsing/formatting/(de)serialization framework that works seamlessly
  with `Reader` and `Writer`.

  Such a framework is out of scope for this RFC, but the
  endian-sensitive functionality will be provided elsewhere
  (likely out of tree).

With those general points out of the way, let's look at the details.

### `Read`
[Read]: #read

The updated `Reader` trait (and its extension) is as follows:

```rust
trait Read {
    fn read(&mut self, buf: &mut [u8]) -> Result<usize, Error>;

    fn read_to_end(&mut self, buf: &mut Vec<u8>) -> Result<(), Error> { ... }
    fn read_to_string(&self, buf: &mut String) -> Result<(), Error> { ... }
}

// extension trait needed for object safety
trait ReadExt: Read {
    fn bytes(&mut self) -> Bytes<Self> { ... }

    ... // more to come later in the RFC
}
impl<R: Read> ReadExt for R {}
```

Following the
[trait naming conventions](https://github.com/rust-lang/rfcs/pull/344),
the trait is renamed to `Read` reflecting the clear primary method it
provides.

The `read` method should not involve internal looping (even over
errors like `EINTR`). It is intended to faithfully represent a single
call to an underlying system API.

The `read_to_end` and `read_to_string` methods now take explicit
buffers as input. This has multiple benefits:

* Performance. When it is known that reading will involve some large
  number of bytes, the buffer can be preallocated in advance.

* "Atomicity" concerns. For `read_to_end`, it's possible to use this
  API to retain data collected so far even when a `read` fails in the
  middle. For `read_to_string`, this is not the case, because UTF-8
  validity cannot be ensured in such cases; but if intermediate
  results are wanted, one can use `read_to_end` and convert to a
  `String` only at the end.

Convenience methods like these will retry on `EINTR`. This is partly
under the assumption that in practice, EINTR will *most often* arise
when interfacing with other code that changes a signal handler. Due to
the global nature of these interactions, such a change can suddenly
cause your own code to get an error irrelevant to it, and the code
should probably just retry in those cases. In the case where you are
using EINTR explicitly, `read` and `write` will be available to handle
it (and you can always build your own abstractions on top).

#### Removed methods

The proposed `Read` trait is much slimmer than today's `Reader`. The vast
majority of removed methods are parsing/deserialization, which were
discussed above.

The remaining methods (`read_exact`, `read_at_least`, `push`,
`push_at_least`) were removed for various reasons:

* `read_exact`, `read_at_least`: these are somewhat more obscure
  conveniences that are not particularly robust due to lack of
  atomicity.

* `push`, `push_at_least`: these are special-cases for working with
  `Vec`, which this RFC proposes to replace with a more general
  mechanism described next.

To provide some of this functionality in a more composition way,
extend `Vec<T>` with an unsafe method:

```rust
unsafe fn with_extra(&mut self, n: uint) -> &mut [T];
```

This method is equivalent to calling `reserve(n)` and then providing a
slice to the memory starting just after `len()` entries. Using this
method, clients of `Read` can easily recover the `push` method.

### `Write`
[Write]: #write

The `Writer` trait is cut down to even smaller size:

```rust
trait Write {
    fn write(&mut self, buf: &[u8]) -> Result<uint, Error>;
    fn flush(&mut self) -> Result<(), Error>;

    fn write_all(&mut self, buf: &[u8]) -> Result<(), Error> { .. }
    fn write_fmt(&mut self, fmt: &fmt::Arguments) -> Result<(), Error> { .. }
}
```

The biggest change here is to the semantics of `write`. Instead of
repeatedly writing to the underlying IO object until all of `buf` is
written, it attempts a *single* write and on success returns the
number of bytes written. This follows the long tradition of blocking
IO, and is a more fundamental building block than the looping write we
currently have. Like `read`, it will propagate EINTR.

For convenience, `write_all` recovers the behavior of today's `write`,
looping until either the entire buffer is written or an error
occurs. To meaningfully recover from an intermediate error and keep
writing, code should work with `write` directly. Like the `Read`
conveniences, `EINTR` results in a retry.

The `write_fmt` method, like `write_all`, will loop until its entire
input is written or an error occurs.

The other methods include endian conversions (covered by
serialization) and a few conveniences like `write_str` for other basic
types. The latter, at least, is already uniformly (and extensibly)
covered via the `write!` macro. The other helpers, as with `Read`,
should migrate into a more general (de)serialization library.

## String handling
[String handling]: #string-handling

The fundamental problem with Rust's full embrace of UTF-8 strings is that not
all strings taken or returned by system APIs are Unicode, let alone UTF-8
encoded.

In the past, `std` has assumed that all strings are *either* in some form of
Unicode (Windows), *or* are simply `u8` sequences (Unix). Unfortunately, this is
wrong, and the situation is more subtle:

* Unix platforms do indeed work with arbitrary `u8` sequences (without interior
  nulls) and today's platforms usually interpret them as UTF-8 when displayed.

* Windows, however, works with *arbitrary `u16` sequences* that are roughly
  interpreted at UTF-16, but may not actually be valid UTF-16 -- an "encoding"
  often called UCS-2; see http://justsolve.archiveteam.org/wiki/UCS-2 for a bit
  more detail.

What this means is that all of Rust's platforms go beyond Unicode, but they do
so in different and incompatible ways.

The current solution of providing both `str` and `[u8]` versions of
APIs is therefore problematic for multiple reasons. For one, **the
`[u8]` versions are not actually cross-platform** -- even today, they
panic on Windows when given non-UTF-8 data, a platform-specific
behavior. But they are also incomplete, because on Windows you should
be able to work directly with UCS-2 data.

### Key observations
[Key observations]: #key-observations

Fortunately, there is a solution that fits well with Rust's UTF-8 strings *and*
offers the possibility of platform-specific APIs.

**Observation 1**: it is possible to re-encode UCS-2 data in a way that is also
  compatible with UTF-8. This is the
  [WTF-8 encoding format](http://simonsapin.github.io/wtf-8/) proposed by Simon
  Sapin. This encoding has some remarkable properties:

* Valid UTF-8 data is valid WTF-8 data. When decoded to UCS-2, the result is
  exactly what would be produced by going straight from UTF-8 to UTF-16. In
  other words, making up some methods:

  ```rust
  my_ut8_data.to_wtf8().to_ucs2().as_u16_slice() == my_utf8_data.to_utf16().as_u16_slice()
  ```

* Valid UTF-16 data re-encoded as WTF-8 produces the corresponding UTF-8 data:

  ```rust
  my_utf16_data.to_wtf8().as_bytes() == my_utf16_data.to_utf8().as_bytes()
  ```

These two properties mean that, when working with Unicode data, the WTF-8
encoding is highly compatible with both UTF-8 *and* UTF-16. In particular, the
conversion from a Rust string to a WTF-8 string is a no-op, and the conversion
in the other direction is just a validation.

**Observation 2**: all platforms can *consume* Unicode data (suitably
  re-encoded), and it's also possible to validate the data they produce as
  Unicode and extract it.

**Observation 3**: the non-Unicode spaces on various platforms are deeply
  incompatible: there is no standard way to port non-Unicode data from one to
  another. Therefore, the only cross-platform APIs are those that work entirely
  with Unicode.

### The design: `os_str`
[The design: `os_str`]: #the-design-os_str

The observations above lead to a somewhat radical new treatment of strings,
first proposed in the
[Path Reform RFC](https://github.com/rust-lang/rfcs/pull/474). This RFC proposes
to introduce new string and string slice types that (opaquely) represent
*platform-sensitive strings*, housed in the `std::os_str` module.

The `OsString` type is analogous to `String`, and `OsStr` is analogous to `str`.
Their backing implementation is platform-dependent, but they offer a
cross-platform API:

```rust
pub mod os_str {
    /// Owned OS strings
    struct OsString {
        inner: imp::Buf
    }
    /// Slices into OS strings
    struct OsStr {
        inner: imp::Slice
    }

    // Platform-specific implementation details:
    #[cfg(unix)]
    mod imp {
        type Buf = Vec<u8>;
        type Slice = [u8];
        ...
    }

    #[cfg(windows)]
    mod imp {
        type Buf = Wtf8Buf; // See https://github.com/SimonSapin/rust-wtf8
        type Slice = Wtf8;
        ...
    }

    impl OsString {
        pub fn from_string(String) -> OsString;
        pub fn from_str(&str) -> OsString;
        pub fn as_slice(&self) -> &OsStr;
        pub fn into_string(Self) -> Result<String, OsString>;
        pub fn into_string_lossy(Self) -> String;

        // and ultimately other functionality typically found on vectors,
        // but CRUCIALLY NOT as_bytes
    }

    impl Deref<OsStr> for OsString { ... }

    impl OsStr {
        pub fn from_str(value: &str) -> &OsStr;
        pub fn as_str(&self) -> Option<&str>;
        pub fn to_string_lossy(&self) -> CowString;

        // and ultimately other functionality typically found on slices,
        // but CRUCIALLY NOT as_bytes
    }

    trait IntoOsString {
        fn into_os_str_buf(self) -> OsString;
    }

    impl IntoOsString for OsString { ... }
    impl<'a> IntoOsString for &'a OsStr { ... }

    ...
}
```

These APIs make OS strings appear roughly as opaque vectors (you
cannot see the byte representation directly), and can always be
produced starting from Unicode data. They make it possible to collapse
functions like `getenv` and `getenv_as_bytes` into a single function
that produces an OS string, allowing the client to decide how (or
whether) to extract Unicode data. It will be possible to do things
like concatenate OS strings without ever going through Unicode.

It will also likely be possible to do things like search for Unicode
substrings. The exact details of the API are left open and are likely
to grow over time.

In addition to APIs like the above, there will also be
platform-specific ways of viewing or constructing OS strings that
reveals more about the space of possible values:

```rust
pub mod os {
    #[cfg(unix)]
    pub mod unix {
        trait OsStringExt {
            fn from_vec(Vec<u8>) -> Self;
            fn into_vec(Self) -> Vec<u8>;
        }

        impl OsStringExt for os_str::OsString { ... }

        trait OsStrExt {
            fn as_byte_slice(&self) -> &[u8];
            fn from_byte_slice(&[u8]) -> &Self;
        }

        impl OsStrExt for os_str::OsStr { ... }

        ...
    }

    #[cfg(windows)]
    pub mod windows{
        // The following extension traits provide a UCS-2 view of OS strings

        trait OsStringExt {
            fn from_wide_slice(&[u16]) -> Self;
        }

        impl OsStringExt for os_str::OsString { ... }

        trait OsStrExt {
            fn to_wide_vec(&self) -> Vec<u16>;
        }

        impl OsStrExt for os_str::OsStr { ... }

        ...
    }

    ...
}
```

By placing these APIs under `os`, using them requires a clear *opt in*
to platform-specific functionality.

### The future
[The future]: #the-future

Introducing an additional string type is a bit daunting, since many
existing APIs take and consume only standard Rust strings. Today's
solution demands that strings coming from the OS be assumed or turned
into Unicode, and the proposed API continues to allow that (with more
explicit and finer-grained control).

In the long run, however, robust applications are likely to work
opaquely with OS strings far beyond the boundary to the system to
avoid data loss and ensure maximal compatibility. If this situation
becomes common, it should be possible to introduce an abstraction over
various string types and generalize most functions that work with
`String`/`str` to instead work generically. This RFC does *not*
propose taking any such steps now -- but it's important that we *can*
do so later if Rust's standard strings turn out to not be sufficient
and OS strings become commonplace.

## Deadlines
[Deadlines]: #deadlines

> To be added in a follow-up PR.

## Splitting streams and cancellation
[Splitting streams and cancellation]: #splitting-streams-and-cancellation

> To be added in a follow-up PR.

## Modules
[Modules]: #modules

Now that we've covered the core principles and techniques used
throughout IO, we can go on to explore the modules in detail.

### `core::io`
[core::io]: #coreio

Ideally, the `io` module will be split into the parts that can live in
`libcore` (most of it) and the parts that are added in the `std::io`
facade. This part of the organization is non-normative, since it
requires changes to today's `IoError` (which currently references
`String`); if these changes cannot be performed, everything here will
live in `std::io`.

#### Adapters
[Adapters]: #adapters

The current `std::io::util` module offers a number of `Reader` and
`Writer` "adapters". This RFC refactors the design to more closely
follow `std::iter`. Along the way, it generalizes the `by_ref` adapter:

```rust
trait ReadExt: Read {
    // ... eliding the methods already described above

    // Postfix version of `(&mut self)`
    fn by_ref(&mut self) -> &mut Self { ... }

    // Read everything from `self`, then read from `next`
    fn chain<R: Read>(self, next: R) -> Chain<Self, R> { ... }

    // Adapt `self` to yield only the first `limit` bytes
    fn take(self, limit: u64) -> Take<Self> { ... }

    // Whenever reading from `self`, push the bytes read to `out`
    #[unstable] // uncertain semantics of errors "halfway through the operation"
    fn tee<W: Write>(self, out: W) -> Tee<Self, W> { ... }
}

trait WriteExt: Write {
    // Postfix version of `(&mut self)`
    fn by_ref<'a>(&'a mut self) -> &mut Self { ... }

    // Whenever bytes are written to `self`, write them to `other` as well
    #[unstable] // uncertain semantics of errors "halfway through the operation"
    fn broadcast<W: Write>(self, other: W) -> Broadcast<Self, W> { ... }
}

// An adaptor converting an `Iterator<u8>` to `Read`.
pub struct IterReader<T> { ... }
```

As with `std::iter`, these adapters are object unsafe and hence placed
in an extension trait with a blanket `impl`.

#### Free functions
[Free functions]: #free-functions

The current `std::io::util` module also includes a number of primitive
readers and writers, as well as `copy`. These are updated as follows:

```rust
// A reader that yields no bytes
fn empty() -> Empty; // in theory just returns `impl Read`

impl Read for Empty { ... }

// A reader that yields `byte` repeatedly (generalizes today's ZeroReader)
fn repeat(byte: u8) -> Repeat;

impl Read for Repeat { ... }

// A writer that ignores the bytes written to it (/dev/null)
fn sink() -> Sink;

impl Write for Sink { ... }

// Copies all data from a `Read` to a `Write`, returning the amount of data
// copied.
pub fn copy<R, W>(r: &mut R, w: &mut W) -> Result<u64, Error>
```

Like `write_all`, the `copy` method will discard the amount of data already
written on any error and also discard any partially read data on a `write`
error. This method is intended to be a convenience and `write` should be used
directly if this is not desirable.

#### Seeking
[Seeking]: #seeking

The seeking infrastructure is largely the same as today's, except that
`tell` is removed and the `seek` signature is refactored with more precise
types:

```rust
pub trait Seek {
    // returns the new position after seeking
    fn seek(&mut self, pos: SeekFrom) -> Result<u64, Error>;
}

pub enum SeekFrom {
    Start(u64),
    End(i64),
    Current(i64),
}
```

The old `tell` function can be regained via `seek(SeekFrom::Current(0))`.

#### Buffering
[Buffering]: #buffering

The current `Buffer` trait will be renamed to `BufRead` for
clarity (and to open the door to `BufWrite` at some later
point):

```rust
pub trait BufRead: Read {
    fn fill_buf(&mut self) -> Result<&[u8], Error>;
    fn consume(&mut self, amt: uint);

    fn read_until(&mut self, byte: u8, buf: &mut Vec<u8>) -> Result<(), Error> { ... }
    fn read_line(&mut self, buf: &mut String) -> Result<(), Error> { ... }
}

pub trait BufReadExt: BufRead {
    // Split is an iterator over Result<Vec<u8>, Error>
    fn split(&mut self, byte: u8) -> Split<Self> { ... }

    // Lines is an iterator over Result<String, Error>
    fn lines(&mut self) -> Lines<Self> { ... };

    // Chars is an iterator over Result<char, Error>
    fn chars(&mut self) -> Chars<Self> { ... }
}
```

The `read_until` and `read_line` methods are changed to take explicit,
mutable buffers, for similar reasons to `read_to_end`. (Note that
buffer reuse is particularly common for `read_line`). These functions
include the delimiters in the strings they produce, both for easy
cross-platform compatibility (in the case of `read_line`) and for ease
in copying data without loss (in particular, distinguishing whether
the last line included a final delimiter).

The `split` and `lines` methods provide iterator-based versions of
`read_until` and `read_line`, and *do not* include the delimiter in
their output. This matches conventions elsewhere (like `split` on
strings) and is usually what you want when working with iterators.

The `BufReader`, `BufWriter` and `BufStream` types stay
essentially as they are today, except that for streams and writers the
`into_inner` method yields the structure back in the case of a flush error:

```rust
// If flushing fails, you get the unflushed data back
fn into_inner(self) -> Result<W, IntoInnerError<Self>>;

pub struct IntoInnerError<W>(W, Error);

impl IntoInnerError<T> {
    pub fn error(&self) -> &Error { ... }
    pub fn into_inner(self) -> W { ... }
}
impl<W> FromError<IntoInnerError<W>> for Error { ... }
```

#### `Cursor`
[Cursor]: #cursor

Many applications want to view in-memory data as either an implementor of `Read`
or `Write`. This is often useful when composing streams or creating test cases.
This functionality primarily comes from the following implementations:

```rust
impl<'a> Read for &'a [u8] { ... }
impl<'a> Write for &'a mut [u8] { ... }
impl Write for Vec<u8> { ... }
```

While efficient, none of these implementations support seeking (via an
implementation of the `Seek` trait). The implementations of `Read` and `Write`
for these types is not quite as efficient when `Seek` needs to be used, so the
`Seek`-ability will be opted-in to with a new `Cursor` structure with the
following API:

```rust
pub struct Cursor<T> {
    pos: u64,
    inner: T,
}
impl<T> Cursor<T> {
    pub fn new(inner: T) -> Cursor<T>;
    pub fn into_inner(self) -> T;
    pub fn get_ref(&self) -> &T;
}

// Error indicating that a negative offset was seeked to.
pub struct NegativeOffset;

impl Seek for Cursor<Vec<u8>> { ... }
impl<'a> Seek for Cursor<&'a [u8]> { ... }
impl<'a> Seek for Cursor<&'a mut [u8]> { ... }

impl Read for Cursor<Vec<u8>> { ... }
impl<'a> Read for Cursor<&'a [u8]> { ... }
impl<'a> Read for Cursor<&'a mut [u8]> { ... }

impl BufRead for Cursor<Vec<u8>> { ... }
impl<'a> BufRead for Cursor<&'a [u8]> { ... }
impl<'a> BufRead for Cursor<&'a mut [u8]> { ... }

impl<'a> Write for Cursor<&'a mut [u8]> { ... }
impl Write for Cursor<Vec<u8>> { ... }
```

A sample implementation can be found in [a gist][cursor-impl]. Using one
`Cursor` structure allows to emphasize that the only ability added is an
implementation of `Seek` while still allowing all possible I/O operations for
various types of buffers.

[cursor-impl]: https://gist.github.com/alexcrichton/8224f57ed029929447bd

It is not currently proposed to unify these implementations via a trait. For
example a `Cursor<Rc<[u8]>>` is a reasonable instance to have, but it will not
have an implementation listed in the standard library to start out. It is
considered a backwards-compatible addition to unify these various `impl` blocks
with a trait.

The following types will be removed from the standard library and replaced as
follows:

* `MemReader` -> `Cursor<Vec<u8>>`
* `MemWriter` -> `Cursor<Vec<u8>>`
* `BufReader` -> `Cursor<&[u8]>` or `Cursor<&mut [u8]>`
* `BufWriter` -> `Cursor<&mut [u8]>`

### The `std::io` facade
[The std::io facade]: #the-stdio-facade

The `std::io` module will largely be a facade over `core::io`, but it
will add some functionality that can live only in `std`.

#### `Errors`
[Errors]: #error

The `IoError` type will be renamed to `std::io::Error`, following our
[non-prefixing convention](https://github.com/rust-lang/rfcs/pull/356).
It will remain largely as it is today, but its fields will be made
private. It may eventually grow a field to track the underlying OS
error code.

The `std::io::IoErrorKind` type will become `std::io::ErrorKind`, and
`ShortWrite` will be dropped (it is no longer needed with the new
`Write` semantics), which should decrease its footprint. The
`OtherIoError` variant will become `Other` now that `enum`s are
namespaced. Other variants may be added over time, such as `Interrupted`,
as more errors are classified from the system.

The `EndOfFile` variant will be removed in favor of returning `Ok(0)`
from `read` on end of file (or `write` on an empty slice for example). This
approach clarifies the meaning of the return value of `read`, matches Posix
APIs, and makes it easier to use `try!` in the case that a "real" error should
be bubbled out. (The main downside is that higher-level operations that might
use `Result<T, IoError>` with some `T != usize` may need to wrap `IoError` in a
further enum if they wish to forward unexpected EOF.)

#### Channel adapters
[Channel adapters]: #channel-adapters

The `ChanReader` and `ChanWriter` adapters will be left as they are today, and
they will remain `#[unstable]`. The channel adapters currently suffer from a few
problems today, some of which are inherent to the design:

* Construction is somewhat unergonomic. First a `mpsc` channel pair must be
  created and then each half of the reader/writer needs to be created.
* Each call to `write` involves moving memory onto the heap to be sent, which
  isn't necessarily efficient.
* The design of `std::sync::mpsc` allows for growing more channels in the
  future, but it's unclear if we'll want to continue to provide a reader/writer
  adapter for each channel we add to `std::sync`.

These types generally feel as if they're from a different era of Rust (which
they are!) and may take some time to fit into the current standard library. They
can be reconsidered for stabilization after the dust settles from the I/O
redesign as well as the recent `std::sync` redesign. At this time, however, this
RFC recommends they remain unstable.

#### `stdin`, `stdout`, `stderr`
[stdin, stdout, stderr]: #stdin-stdout-stderr

> To be added in a follow-up PR.

### `std::env`
[std::env]: #stdenv

Most of what's available in `std::os` today will move to `std::env`,
and the signatures will be updated to follow this RFC's
[Design principles] as follows.

**Arguments**:

* `args`: change to yield an iterator rather than vector if possible; in any
  case, it should produce an `OsString`.

**Environment variables**:

* `vars` (renamed from `env`): yields a vector of `(OsString, OsString)` pairs.
* `var` (renamed from `getenv`): take a value bounded by `AsOsStr`,
  allowing Rust strings and slices to be ergonomically passed in. Yields an `Option<OsString>`.
* `var_string`: take a value bounded by `AsOsStr`, returning `Result<String,
  VarError>` where `VarError` represents a non-unicode `OsString` or a "not
  present" value.
* `set_var` (renamed from `setenv`): takes two `AsOsStr`-bounded values.
* `remove_var` (renamed from `unsetenv`): takes a `AsOsStr`-bounded value.

* `join_paths`: take an `IntoIterator<T>` where `T: AsOsStr`, yield a
  `Result<OsString, JoinPathsError>`.
* `split_paths` take a `AsOsStr`, yield an `Iterator<Path>`.

**Working directory**:

* `current_dir` (renamed from `getcwd`): yields a `PathBuf`.
* `set_current_dir` (renamed from `change_dir`): takes an `AsPath` value.

**Important locations**:

* `home_dir` (renamed from `homedir`): returns home directory as a `PathBuf`
* `temp_dir` (renamed from `tmpdir`): returns a temporary directly as a `PathBuf`
* `current_exe` (renamed from `self_exe_name`): returns the full path
  to the current binary as a `PathBuf` in an `io::Result` instead of an
  `Option`.

**Exit status**:

* `get_exit_status` and `set_exit_status` stay as they are, but with
  updated docs that reflect that these only affect the return value of
  `std::rt::start`. These will remain `#[unstable]` for now and a future RFC
  will determine their stability.

**Architecture information**:

* `num_cpus`, `page_size`: stay as they are, but remain `#[unstable]`. A future
  RFC will determine their stability and semantics.

**Constants**:

* Stabilize `ARCH`, `DLL_PREFIX`, `DLL_EXTENSION`, `DLL_SUFFIX`,
  `EXE_EXTENSION`, `EXE_SUFFIX`, `FAMILY` as they are.
* Rename `SYSNAME` to `OS`.
* Remove `TMPBUF_SZ`.

This brings the constants into line with our naming conventions elsewhere.

#### Items to move to `os::platform`

* `pipe` will move to `os::unix`. It is currently primarily used for
  hooking to the IO of a child process, which will now be done behind
  a trait object abstraction.

#### Removed items

* `errno`, `error_string` and `last_os_error` provide redundant,
  platform-specific functionality and will be removed for now. They
  may reappear later in `os::unix` and `os::windows` in a modified
  form.
* `dll_filename`: deprecated in favor of working directly with the constants.
* `_NSGetArgc`, `_NSGetArgv`: these should never have been public.
* `self_exe_path`: deprecated in favor of `current_exe` plus path operations.
* `make_absolute`: deprecated in favor of explicitly joining with the working directory.
* all `_as_bytes` variants: deprecated in favor of yielding `OsString` values

### `std::fs`
[std::fs]: #stdfs

The `fs` module will provide most of the functionality it does today,
but with a stronger cross-platform orientation.

Note that all path-consuming functions will now take an
`AsPath`-bounded parameter for ergonomic reasons (this will allow
passing in Rust strings and literals directly, for example).

#### Free functions
[Free functions]: #free-functions

**Files**:

* `copy`. Take `AsPath` bound.
* `rename`. Take `AsPath` bound.
* `remove_file` (renamed from `unlink`). Take `AsPath` bound.

* `metadata` (renamed from `stat`). Take `AsPath` bound. Yield a new
  struct, `Metadata`, with no public fields, but `len`, `is_dir`,
  `is_file`, `perms`, `accessed` and `modified` accessors. The various
  `os::platform` modules will offer extension methods on this
  structure.

* `set_perms` (renamed from `chmod`). Take `AsPath` bound, and a
  `Perms` value. The `Perms` type will be revamped
  as a struct with private implementation; see below.

**Directories**:

* `create_dir` (renamed from `mkdir`). Take `AsPath` bound.
* `create_dir_all` (renamed from `mkdir_recursive`). Take `AsPath` bound.
* `read_dir` (renamed from `readdir`). Take `AsPath` bound. Yield a
  newtypes iterator, which yields a new type `DirEntry` which has an
  accessor for `Path`, but will eventually provide other information
  as well (possibly via platform-specific extensions).
* `remove_dir` (renamed from `rmdir`). Take `AsPath` bound.
* `remove_dir_all` (renamed from `rmdir_recursive`). Take
  `AsPath` bound.
* `walk_dir`. Take `AsPath` bound. Yield an iterator over `IoResult<DirEntry>`.

**Links**:

* `hard_link` (renamed from `link`). Take `AsPath` bound.
* `soft_link` (renamed from `symlink`). Take `AsPath` bound.
* `read_link` (renamed form `readlink`). Take `AsPath` bound.

#### Files
[Files]: #files

The `File` type will largely stay as it is today, except that it will
use the `AsPath` bound everywhere.

The `stat` method will be renamed to `metadata`, yield a `Metadata`
structure (as described above), and take `&self`.

The `fsync` method will be renamed to `sync_all`, and `datasync` will be
renamed to `sync_data`. (Although the latter is not available on
Windows, it can be considered an optimization for `flush` and on
Windows behave identically to `sync_all`, just as it does on some Unix
filesystems.)

The `path` method wil remain `#[unstable]`, as we do not yet want to
commit to its API.

The `open_mode` function will be removed in favor of and will take an
`OpenOptions` struct, which will encompass today's `FileMode` and
`FileAccess` and support a builder-style API.

#### File kinds
[File kinds]: #file-kinds

The `FileType` type will be removed. As mentioned above, `is_file` and
`is_dir` will be provided directly on `Meatadata`; the other types
need to be audited for compatibility across
platforms. Platform-specific kinds will be relegated to extension
traits in `std::os::platform`.

It's possible that an
[extensible](https://github.com/rust-lang/rfcs/pull/757) `Kind` will
be added in the future.

#### File permissions
[File permissions]: #file-permissions

The permission models on Unix and Windows vary greatly -- even between
different filesystems within the same OS. Rather than offer an API
that has no meaning on some platforms, we will initially provide a
very limited `Perms` structure in `std::fs`, and then rich
extension traits in `std::os::unix` and `std::os::windows`. Over time,
if clear cross-platform patterns emerge for richer permissions, we can
grow the `Perms` structure.

On the Unix side, the constructors and accessors for `Perms`
will resemble the flags we have today; details are left to the implementation.

On the Windows side, initially there will be no extensions, as Windows
has a very complex permissions model that will take some time to build
out.

For `std::fs` itself, `Perms` will provide constructors and
accessors for "world readable" -- and that is all. At the moment, that
is all that is known to be compatible across the platforms that Rust
supports.

#### `PathExt`
[PathExt]: #pathext

This trait will essentially remain stay as it is (renamed from
`PathExtensions`), following the same changes made to `fs` free functions.

#### Items to move to `os::platform`

* `lstat` will move to `os::unix` and remain `#[unstable]` *for now*
  since it is not yet implemented for Windows.

* `chown` will move to `os::unix` (it currently does *nothing* on
  Windows), and eventually `os::windows` will grow support for
  Windows's permission model. If at some point a reasonable
  intersection is found, we will re-introduce a cross-platform
  function in `std::fs`.

* In general, offer all of the `stat` fields as an extension trait on
  `Metadata` (e.g. `os::unix::MetadataExt`).

### `std::net`
[std::net]: #stdnet

> To be added in a follow-up PR.

### `std::process`
[std::process]: #stdprocess

> To be added in a follow-up PR.

### `std::os`
[std::os]: #stdos

Initially, this module will be empty except for the platform-specific
`unix` and `windows` modules. It is expected to grow additional, more
specific platform submodules (like `linux`, `macos`) over time.

## Odds and ends
[Odds and ends]: #odds-and-ends

> To be expanded in a follow-up PR.

### The `io` prelude
[The io prelude]: #the-io-prelude

The `prelude` submodule will contain most of the traits, types, and
modules discussed in this RFC; it is meant to provide maximal
convenience when working with IO of any kind. The exact contents of
the module are left as an open question.

# Drawbacks
[Drawbacks]: #drawbacks

This RFC is largely about cleanup, normalization, and stabilization of
our IO libraries -- work that needs to be done, but that also
represents nontrivial churn.

However, the actual implementation work involved is estimated to be
reasonably contained, since all of the functionality is already in
place in some form (including `os_str`, due to @SimonSapin's
[WTF-8 implementation](https://github.com/SimonSapin/rust-wtf8)).

# Alternatives
[Alternatives]: #alternatives

The main alternative design would be to continue staying with the
Posix tradition in terms of naming and functionality (for which there
is precedent in some other languages). However, Rust is already
well-known for its strong cross-platform compatibility in `std`, and
making the library more Windows-friendly will only increase its appeal.

More radically different designs (in terms of different design
principles or visions) are outside the scope of this RFC.

# Unresolved questions
[Unresolved questions]: #unresolved-questions

> To be expanded in follow-up PRs.

## Wide string representation

(Text from @SimonSapin)

Rather than WTF-8, `OsStr` and `OsString` on Windows could use
potentially-ill-formed UTF-16 (a.k.a. "wide" strings), with a
different cost trade off.

Upside:
* No conversion between `OsStr` / `OsString` and OS calls.

Downsides:
* More expensive conversions between `OsStr` / `OsString` and `str` / `String`.
* These conversions have inconsistent performance characteristics between platforms. (Need to allocate on Windows, but not on Unix.)
* Some of them return `Cow`, which has some ergonomic hit.

The API (only parts that differ) could look like:

```rust
pub mod os_str {
    #[cfg(windows)]
    mod imp {
        type Buf = Vec<u16>;
        type Slice = [u16];
        ...
    }

    impl OsStr {
        pub fn from_str(&str) -> Cow<OsString, OsStr>;
        pub fn to_string(&self) -> Option<CowString>;
        pub fn to_string_lossy(&self) -> CowString;
    }

    #[cfg(windows)]
    pub mod windows{
        trait OsStringExt {
            fn from_wide_slice(&[u16]) -> Self;
            fn from_wide_vec(Vec<u16>) -> Self;
            fn into_wide_vec(self) -> Vec<u16>;
        }

        trait OsStrExt {
            fn from_wide_slice(&[u16]) -> Self;
            fn as_wide_slice(&self) -> &[u16];
        }
    }
}
```<|MERGE_RESOLUTION|>--- conflicted
+++ resolved
@@ -52,7 +52,6 @@
     * [Deadlines] (stub)
     * [Splitting streams and cancellation] (stub)
     * [Modules]
-<<<<<<< HEAD
         * [core::io]
             * [Adapters]
             * [Free functions]
@@ -64,17 +63,11 @@
             * [Channel adapters]
             * [stdin, stdout, stderr]
         * [std::env]
-        * [std::fs] (stub)
-=======
-        * [core::io] (stub)
-        * [The std::io facade] (stub)
-        * [std::env] (stub)
         * [std::fs]
             * [Free functions]
             * [Files]
             * [File kinds]
             * [File permissions]
->>>>>>> e21c3726
         * [std::net] (stub)
         * [std::process] (stub)
         * [std::os]
